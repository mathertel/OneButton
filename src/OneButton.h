// -----
// OneButton.h - Library for detecting button clicks, doubleclicks and long
// press pattern on a single button. This class is implemented for use with the
// Arduino environment. Copyright (c) by Matthias Hertel,
// http://www.mathertel.de This work is licensed under a BSD style license. See
// http://www.mathertel.de/License.aspx More information on:
// http://www.mathertel.de/Arduino
// -----
// 02.10.2010 created by Matthias Hertel
// 21.04.2011 transformed into a library
// 01.12.2011 include file changed to work with the Arduino 1.0 environment
// 23.03.2014 Enhanced long press functionalities by adding longPressStart and
// longPressStop callbacks
// 21.09.2015 A simple way for debounce detection added.
// 14.05.2017 Debouncing improvements.
// 25.06.2018 Optional third parameter for deactivating pullup.
// 26.09.2018 Anatoli Arkhipenko: Included solution to use library with other
// sources of input.
// 26.09.2018 Initialization moved into class declaration.
// 26.09.2018 Jay M Ericsson: compiler warnings removed.
// 29.01.2020 improvements from ShaggyDog18
// 07.05.2023 Debouncing in one point. #118
// -----

#ifndef OneButton_h
#define OneButton_h

#include "Arduino.h"

// ----- Callback function types -----

extern "C" {
typedef void (*callbackFunction)(void);
typedef void (*parameterizedCallbackFunction)(void *);
}


class OneButton
{
public:
  // ----- Constructor -----
  OneButton();

  /**
   * Initialize the OneButton library.
   * @param pin The pin to be used for input from a momentary button.
   * @param activeLow Set to true when the input level is LOW when the button is pressed, Default is true.
   * @param pullupActive Activate the internal pullup when available. Default is true.
   */
  explicit OneButton(const int pin, const boolean activeLow = true, const bool pullupActive = true);

  // ----- Set runtime parameters -----

  /**
   * set # millisec after safe click is assumed.
   */
  void setDebounceTicks(const unsigned int ms); // obsolete
  void setDebounceMs(const unsigned int ms) { setDebounceTicks(ms); };

  /**
   * set # millisec after single click is assumed.
   */
  void setClickTicks(const unsigned int ms); // obsolete
  void setClickMs(const unsigned int ms) { setClickTicks(ms); };

  /**
   * set # millisec after press is assumed.
   */
  void setPressTicks(const unsigned int ms); // obsolete
  void setPressMs(const unsigned int ms) { setPressTicks(ms); };

  // ----- Attach events functions -----

  /**
   * Attach an event to be called when a single click is detected.
   * @param newFunction This function will be called when the event has been detected.
   */
  void attachClick(callbackFunction newFunction);
  void attachClick(parameterizedCallbackFunction newFunction, void *parameter);

  /**
   * Attach an event to be called after a double click is detected.
   * @param newFunction This function will be called when the event has been detected.
   */
  void attachDoubleClick(callbackFunction newFunction);
  void attachDoubleClick(parameterizedCallbackFunction newFunction, void *parameter);

  /**
   * Attach an event to be called after a multi click is detected.
   * @param newFunction This function will be called when the event has been detected.
   */
  void attachMultiClick(callbackFunction newFunction);
  void attachMultiClick(parameterizedCallbackFunction newFunction, void *parameter);

  /**
   * Attach an event to fire when the button is pressed and held down.
   * @param newFunction
   */
  void attachLongPressStart(callbackFunction newFunction);
  void attachLongPressStart(parameterizedCallbackFunction newFunction, void *parameter);

  /**
   * Attach an event to fire as soon as the button is released after a long press.
   * @param newFunction
   */
  void attachLongPressStop(callbackFunction newFunction);
  void attachLongPressStop(parameterizedCallbackFunction newFunction, void *parameter);

  /**
   * Attach an event to fire periodically while the button is held down.
   * @param newFunction
   */
  void attachDuringLongPress(callbackFunction newFunction);
  void attachDuringLongPress(parameterizedCallbackFunction newFunction, void *parameter);

  // ----- State machine functions -----

  /**
   * @brief Call this function every some milliseconds for checking the input
   * level at the initialized digital pin.
   */
  void tick(void);


private:
  /**
   * @brief Call this function every time the input level has changed.
   * Using this function no digital input pin is checked because the current
   * level is given by the parameter.
   * Run the finite state machine (FSM) using the given level.
   */
  void tick(bool level);


public:
  /**
   * Reset the button state machine.
   */
  void reset(void);


  /*
   * return number of clicks in any case: single or multiple clicks
   */
  int getNumberClicks(void);


  /**
   * @return true if we are currently handling button press flow
   * (This allows power sensitive applications to know when it is safe to power down the main CPU)
   */
  bool isIdle() const { return _state == OCS_INIT; }

  /**
   * @return true when a long press is detected
   */
  bool isLongPressed() const { return _state == OCS_PRESS; };


private:
<<<<<<< HEAD
  int _pin = -1;                  // hardware pin number.
  unsigned int _debounce_ms = 50; // number of msecs for debounce times.
  unsigned int _click_ms = 400;   // number of msecs before a click is detected.
  unsigned int _press_ms = 800;   // number of msecs before a long button press is detected

  int _buttonPressed; // this is the level of the input pin when the button is pressed.
                      // LOW if the button connects the input pin to GND when pressed.
                      // HIGH if the button connects the input pin to VCC when pressed.

=======
  int _pin = 0;                     // hardware pin number.
  unsigned int _debounceTicks = 50; // number of ticks for debounce times.
  unsigned int _clickTicks = 400;   // number of msecs before a click is detected.
  unsigned int _pressTicks = 800;   // number of msecs before a long button press is detected

  int _buttonPressed = 0;
>>>>>>> dc4dac20

  // These variables will hold functions acting as event source.
  callbackFunction _clickFunc = NULL;
  parameterizedCallbackFunction _paramClickFunc = NULL;
  void *_clickFuncParam = NULL;

  callbackFunction _doubleClickFunc = NULL;
  parameterizedCallbackFunction _paramDoubleClickFunc = NULL;
  void *_doubleClickFuncParam = NULL;

  callbackFunction _multiClickFunc = NULL;
  parameterizedCallbackFunction _paramMultiClickFunc = NULL;
  void *_multiClickFuncParam = NULL;

  callbackFunction _longPressStartFunc = NULL;
  parameterizedCallbackFunction _paramLongPressStartFunc = NULL;
  void *_longPressStartFuncParam = NULL;

  callbackFunction _longPressStopFunc = NULL;
  parameterizedCallbackFunction _paramLongPressStopFunc = NULL;
  void *_longPressStopFuncParam = NULL;

  callbackFunction _duringLongPressFunc = NULL;
  parameterizedCallbackFunction _paramDuringLongPressFunc = NULL;
  void *_duringLongPressFuncParam = NULL;

  // These variables that hold information across the upcoming tick calls.
  // They are initialized once on program start and are updated every time the
  // tick function is called.

  // define FiniteStateMachine
  enum stateMachine_t : int {
    OCS_INIT = 0,
    OCS_DOWN = 1, // button is down
    OCS_UP = 2, // button is up
    OCS_COUNT = 3,
    OCS_PRESS = 6, // button is holded down
    OCS_PRESSEND = 7,
  };

  /**
   *  Advance to a new state.
   */
  void _newState(stateMachine_t nextState);

  stateMachine_t _state = OCS_INIT;

<<<<<<< HEAD
  int _lastDebouncePinLevel = -1;      // used for pin debouncing
  unsigned long _lastDebounceTime = 0; // millis()
  unsigned long now = 0;               // millis()

  unsigned long _startTime = 0; // start of current input change to checking debouncing
  int _nClicks = 0;             // count the number of clicks with this variable
  int _maxClicks = 1;           // max number (1, 2, multi=3) of clicks of interest by registration of event functions.

public:
  int pin() const { return _pin; };
  stateMachine_t state() const { return _state; };

=======
  unsigned long _startTime = 0; // start of current input change to checking debouncing
  int _nClicks = 0;             // count the number of clicks with this variable
  int _maxClicks = 1;           // max number (1, 2, multi=3) of clicks of interest by registration of event functions.
>>>>>>> dc4dac20
};

#endif<|MERGE_RESOLUTION|>--- conflicted
+++ resolved
@@ -158,24 +158,14 @@
 
 
 private:
-<<<<<<< HEAD
   int _pin = -1;                  // hardware pin number.
   unsigned int _debounce_ms = 50; // number of msecs for debounce times.
   unsigned int _click_ms = 400;   // number of msecs before a click is detected.
   unsigned int _press_ms = 800;   // number of msecs before a long button press is detected
 
-  int _buttonPressed; // this is the level of the input pin when the button is pressed.
-                      // LOW if the button connects the input pin to GND when pressed.
-                      // HIGH if the button connects the input pin to VCC when pressed.
-
-=======
-  int _pin = 0;                     // hardware pin number.
-  unsigned int _debounceTicks = 50; // number of ticks for debounce times.
-  unsigned int _clickTicks = 400;   // number of msecs before a click is detected.
-  unsigned int _pressTicks = 800;   // number of msecs before a long button press is detected
-
-  int _buttonPressed = 0;
->>>>>>> dc4dac20
+  int _buttonPressed = 0; // this is the level of the input pin when the button is pressed.
+                          // LOW if the button connects the input pin to GND when pressed.
+                          // HIGH if the button connects the input pin to VCC when pressed.
 
   // These variables will hold functions acting as event source.
   callbackFunction _clickFunc = NULL;
@@ -223,7 +213,6 @@
 
   stateMachine_t _state = OCS_INIT;
 
-<<<<<<< HEAD
   int _lastDebouncePinLevel = -1;      // used for pin debouncing
   unsigned long _lastDebounceTime = 0; // millis()
   unsigned long now = 0;               // millis()
@@ -235,12 +224,6 @@
 public:
   int pin() const { return _pin; };
   stateMachine_t state() const { return _state; };
-
-=======
-  unsigned long _startTime = 0; // start of current input change to checking debouncing
-  int _nClicks = 0;             // count the number of clicks with this variable
-  int _maxClicks = 1;           // max number (1, 2, multi=3) of clicks of interest by registration of event functions.
->>>>>>> dc4dac20
 };
 
 #endif