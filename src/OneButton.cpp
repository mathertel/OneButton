/**
 * @file OneButton.cpp
 *
 * @brief Library for detecting button clicks, doubleclicks and long press
 * pattern on a single button.
 *
 * @author Matthias Hertel, https://www.mathertel.de
 * @Copyright Copyright (c) by Matthias Hertel, https://www.mathertel.de.
 *                          Ihor Nehrutsa, Ihor.Nehrutsa@gmail.com
 *
 * This work is licensed under a BSD style license. See
 * http://www.mathertel.de/License.aspx
 *
 * More information on: https://www.mathertel.de/Arduino/OneButtonLibrary.aspx
 *
 * Changelog: see OneButton.h
 */

#include "OneButton.h"

// ----- Initialization and Default Values -----

/**
 * @brief Construct a new OneButton object but not (yet) initialize the IO pin.
 */
OneButton::OneButton()
{
  _pin = -1;
  // further initialization has moved to OneButton.h
}

OneButton::OneButton(const int pin, const boolean activeLow, const int pin_mode)
{
  _pin = pin;

  if (activeLow) {
    // the button connects the input pin to GND when pressed.
    _buttonPressed = LOW;

  } else {
    // the button connects the input pin to VCC when pressed.
    _buttonPressed = HIGH;
  }

  // use the given pin in input mode aka INPUT, INPUT_PULLUP, INPUT_PULLDOWN according to the Arduino board.
  pinMode(pin, pin_mode);
} // OneButton

/**
 * Initialize the OneButton library.
 * @param pin The pin to be used for input from a momentary button.
 * @param activeLow Set to true when the input level is LOW when the button is pressed, Default is true.
 * @param pullupActive Activate the internal pullup when available. Default is true.
 */
<<<<<<< HEAD
/*
OneButton::OneButton(const int pin, const boolean activeLow, const bool pullupActive)
=======
OneButton::OneButton(const int pin, const bool activeLow, const bool pullupActive)
>>>>>>> 93ca0ae8
{
  _pin = pin;

  if (activeLow) {
    // the button connects the input pin to GND when pressed.
    _buttonPressed = LOW;

  } else {
    // the button connects the input pin to VCC when pressed.
    _buttonPressed = HIGH;
  }

  if (pullupActive) {
    // use the given pin as input and activate internal PULLUP resistor.
    pinMode(pin, INPUT_PULLUP);
  } else {
    // use the given pin as input
    pinMode(pin, INPUT);
  }
} // OneButton
*/

// explicitly set the number of millisec that have to pass by before a click is assumed stable.
void OneButton::setDebounceMs(const int ms)
{
  _debounce_ms = ms;
} // setDebounceMs


// explicitly set the number of millisec that have to pass by before a click is detected.
void OneButton::setClickMs(const unsigned int ms)
{
  _click_ms = ms;
} // setClickMs


// explicitly set the number of millisec that have to pass by before a long button press is detected.
void OneButton::setPressMs(const unsigned int ms)
{
  _press_ms = ms;
} // setPressMs

// explicitly set the number of millisec that have to pass by before button idle is detected.
void OneButton::setIdleMs(const unsigned int ms)
{
  _idle_ms = ms;
} // setIdleMs

// save function for click event
void OneButton::attachPress(callbackFunction newFunction)
{
  _pressFunc = newFunction;
} // attachPress


// save function for parameterized click event
void OneButton::attachPress(parameterizedCallbackFunction newFunction, void *parameter)
{
  _paramPressFunc = newFunction;
  _pressFuncParam = parameter;
} // attachPress

// save function for click event
void OneButton::attachClick(callbackFunction newFunction)
{
  _clickFunc = newFunction;
} // attachClick


// save function for parameterized click event
void OneButton::attachClick(parameterizedCallbackFunction newFunction, void *parameter)
{
  _paramClickFunc = newFunction;
  _clickFuncParam = parameter;
} // attachClick


// save function for doubleClick event
void OneButton::attachDoubleClick(callbackFunction newFunction)
{
  _doubleClickFunc = newFunction;
  _maxClicks = max(_maxClicks, 2);
} // attachDoubleClick


// save function for parameterized doubleClick event
void OneButton::attachDoubleClick(parameterizedCallbackFunction newFunction, void *parameter)
{
  _paramDoubleClickFunc = newFunction;
  _doubleClickFuncParam = parameter;
  _maxClicks = max(_maxClicks, 2);
} // attachDoubleClick


// save function for multiClick event
void OneButton::attachMultiClick(callbackFunction newFunction)
{
  _multiClickFunc = newFunction;
  _maxClicks = max(_maxClicks, 100);
} // attachMultiClick


// save function for parameterized MultiClick event
void OneButton::attachMultiClick(parameterizedCallbackFunction newFunction, void *parameter)
{
  _paramMultiClickFunc = newFunction;
  _multiClickFuncParam = parameter;
  _maxClicks = max(_maxClicks, 100);
} // attachMultiClick


// save function for longPressStart event
void OneButton::attachLongPressStart(callbackFunction newFunction)
{
  _longPressStartFunc = newFunction;
} // attachLongPressStart


// save function for parameterized longPressStart event
void OneButton::attachLongPressStart(parameterizedCallbackFunction newFunction, void *parameter)
{
  _paramLongPressStartFunc = newFunction;
  _longPressStartFuncParam = parameter;
} // attachLongPressStart


// save function for longPressStop event
void OneButton::attachLongPressStop(callbackFunction newFunction)
{
  _longPressStopFunc = newFunction;
} // attachLongPressStop


// save function for parameterized longPressStop event
void OneButton::attachLongPressStop(parameterizedCallbackFunction newFunction, void *parameter)
{
  _paramLongPressStopFunc = newFunction;
  _longPressStopFuncParam = parameter;
} // attachLongPressStop


// save function for during longPress event
void OneButton::attachDuringLongPress(callbackFunction newFunction)
{
  _duringLongPressFunc = newFunction;
} // attachDuringLongPress


// save function for parameterized during longPress event
void OneButton::attachDuringLongPress(parameterizedCallbackFunction newFunction, void *parameter)
{
  _paramDuringLongPressFunc = newFunction;
  _duringLongPressFuncParam = parameter;
} // attachDuringLongPress


// save function for idle button event
void OneButton::attachIdle(callbackFunction newFunction)
{
  _idleFunc = newFunction;
} // attachIdle


void OneButton::reset(void)
{
  _state = OneButton::OCS_INIT;
  _nClicks = 0;
  _startTime = millis();
  _idleState = false;
}


// ShaggyDog ---- return number of clicks in any case: single or multiple clicks
int OneButton::getNumberClicks(void)
{
  return _nClicks;
}


/**
 * @brief Debounce input pin level for use in SpesialInput.
 */
bool OneButton::debounce(const bool value) {
    now = millis(); // current (relative) time in msecs.
    
    // Don't debounce going into active state, if _debounce_ms is negative
    if(value && _debounce_ms < 0)
      debouncedLevel = value;
    
    if (_lastDebounceLevel == value) {
      if (now - _lastDebounceTime >= abs(_debounce_ms))
        debouncedLevel = value;
    } else {
      _lastDebounceTime = now;
      _lastDebounceLevel = value;
    }
    return debouncedLevel;
};


/**
 * @brief Check input of the configured pin,
 * debounce button state and then
 * advance the finite state machine (FSM).
 */
void OneButton::tick(void)
{
  if (_pin >= 0) {
    _fsm(debounce(digitalRead(_pin) == _buttonPressed));
  }
} // tick()


void OneButton::tick(bool activeLevel)
{
  _fsm(debounce(activeLevel));
}


/**
 *  @brief Advance to a new state and save the last one to come back in cas of bouncing detection.
 */
void OneButton::_newState(stateMachine_t nextState)
{
  _state = nextState;
} // _newState()


/**
 * @brief Run the finite state machine (FSM) using the given level.
 */
void OneButton::_fsm(bool activeLevel)
{
  unsigned long waitTime = (now - _startTime);

  // Implementation of the state machine
  switch (_state) {
  case OneButton::OCS_INIT:
    // on idle for idle_ms call idle function
    if (!_idleState and (waitTime > _idle_ms))
      if (_idleFunc) {
        _idleState = true;
        _idleFunc();
      }

    // waiting for level to become active.
    if (activeLevel) {
      _newState(OneButton::OCS_DOWN);
      _startTime = now; // remember starting time
      _nClicks = 0;

      if (_pressFunc) _pressFunc();
      if (_paramPressFunc) _paramPressFunc(_pressFuncParam);
    } // if
    break;

  case OneButton::OCS_DOWN:
    // waiting for level to become inactive.

    if (!activeLevel) {
      _newState(OneButton::OCS_UP);
      _startTime = now; // remember starting time

    } else if (waitTime > _press_ms) {
      if (_longPressStartFunc) _longPressStartFunc();
      if (_paramLongPressStartFunc) _paramLongPressStartFunc(_longPressStartFuncParam);
      _newState(OneButton::OCS_PRESS);
    } // if
    break;

  case OneButton::OCS_UP:
    // level is inactive

    // count as a short button down
    _nClicks++;
    _newState(OneButton::OCS_COUNT);
    break;

  case OneButton::OCS_COUNT:
    // dobounce time is over, count clicks

    if (activeLevel) {
      // button is down again
      _newState(OneButton::OCS_DOWN);
      _startTime = now; // remember starting time

    } else if ((waitTime >= _click_ms) || (_nClicks == _maxClicks)) {
      // now we know how many clicks have been made.

      if (_nClicks == 1) {
        // this was 1 click only.
        if (_clickFunc) _clickFunc();
        if (_paramClickFunc) _paramClickFunc(_clickFuncParam);

      } else if (_nClicks == 2) {
        // this was a 2 click sequence.
        if (_doubleClickFunc) _doubleClickFunc();
        if (_paramDoubleClickFunc) _paramDoubleClickFunc(_doubleClickFuncParam);

      } else {
        // this was a multi click sequence.
        if (_multiClickFunc) _multiClickFunc();
        if (_paramMultiClickFunc) _paramMultiClickFunc(_multiClickFuncParam);
      } // if

      reset();
    } // if
    break;

  case OneButton::OCS_PRESS:
    // waiting for pin being release after long press.

    if (!activeLevel) {
      _newState(OneButton::OCS_PRESSEND);

    } else {
      // still the button is pressed
      if ((now - _lastDuringLongPressTime) >= _long_press_interval_ms) {
        if (_duringLongPressFunc) _duringLongPressFunc();
        if (_paramDuringLongPressFunc) _paramDuringLongPressFunc(_duringLongPressFuncParam);
        _lastDuringLongPressTime = now;
      }
    } // if
    break;

  case OneButton::OCS_PRESSEND:
    // button was released.

    if (_longPressStopFunc) _longPressStopFunc();
    if (_paramLongPressStopFunc) _paramLongPressStopFunc(_longPressStopFuncParam);
    reset();
    break;

  default:
    // unknown state detected -> reset state machine
    _newState(OneButton::OCS_INIT);
    break;
  } // if

} // OneButton.tick()


// end.<|MERGE_RESOLUTION|>--- conflicted
+++ resolved
@@ -52,12 +52,7 @@
  * @param activeLow Set to true when the input level is LOW when the button is pressed, Default is true.
  * @param pullupActive Activate the internal pullup when available. Default is true.
  */
-<<<<<<< HEAD
-/*
-OneButton::OneButton(const int pin, const boolean activeLow, const bool pullupActive)
-=======
 OneButton::OneButton(const int pin, const bool activeLow, const bool pullupActive)
->>>>>>> 93ca0ae8
 {
   _pin = pin;
 
